--- conflicted
+++ resolved
@@ -16,19 +16,11 @@
 
 package com.netflix.eureka.transport;
 
-<<<<<<< HEAD
-import com.netflix.eureka.interests.ApplicationInterest;
-import com.netflix.eureka.interests.FullRegistryInterest;
-import com.netflix.eureka.interests.InstanceInterest;
-import com.netflix.eureka.interests.Interest;
-import com.netflix.eureka.interests.VipsInterest;
-=======
 import java.net.InetSocketAddress;
 import java.util.Arrays;
 import java.util.HashSet;
 import java.util.Set;
 
->>>>>>> 93d63dbf
 import com.netflix.eureka.protocol.Heartbeat;
 import com.netflix.eureka.protocol.discovery.AddInstance;
 import com.netflix.eureka.protocol.discovery.DeleteInstance;
@@ -43,13 +35,6 @@
 import com.netflix.eureka.transport.codec.json.JsonPipelineConfigurator;
 import io.reactivex.netty.pipeline.PipelineConfigurator;
 import rx.Observable;
-
-import java.lang.reflect.Type;
-import java.lang.reflect.TypeVariable;
-import java.net.InetSocketAddress;
-import java.util.Collection;
-import java.util.HashMap;
-import java.util.Map;
 
 /**
  * Communication endpoint factory methods.
@@ -83,43 +68,24 @@
 
     public static Observable<MessageBroker> tcpRegistrationClient(String host, int port, Codec codec) {
         return new TcpMessageBrokerBuilder(new InetSocketAddress(host, port))
-<<<<<<< HEAD
-                .withCodecPiepline(pipelineFor(codec, REGISTRATION_MODEL))
-=======
                 .withCodecPiepline(registrationPipeline(codec))
->>>>>>> 93d63dbf
                 .buildClient();
     }
 
     public static MessageBrokerServer tcpRegistrationServer(int port, Codec codec) {
         return new TcpMessageBrokerBuilder(new InetSocketAddress(port))
-<<<<<<< HEAD
-                .withCodecPiepline(pipelineFor(codec, REGISTRATION_MODEL))
-=======
                 .withCodecPiepline(registrationPipeline(codec))
->>>>>>> 93d63dbf
                 .buildServer();
     }
 
     public static Observable<MessageBroker> tcpDiscoveryClient(String host, int port, Codec codec) {
         return new TcpMessageBrokerBuilder(new InetSocketAddress(host, port))
-<<<<<<< HEAD
-                .withCodecPiepline(pipelineFor(codec, DISCOVERY_MODEL))
-=======
                 .withCodecPiepline(discoveryPipeline(codec))
->>>>>>> 93d63dbf
                 .buildClient();
     }
 
     public static MessageBrokerServer tcpDiscoveryServer(int port, Codec codec) {
         return new TcpMessageBrokerBuilder(new InetSocketAddress(port))
-<<<<<<< HEAD
-                .withCodecPiepline(pipelineFor(codec, DISCOVERY_MODEL))
-                .buildServer();
-    }
-
-    static PipelineConfigurator<Object, Object> pipelineFor(Codec codec, TransportModel model) {
-=======
                 .withCodecPiepline(discoveryPipeline(codec))
                 .buildServer();
     }
@@ -135,7 +101,6 @@
     }
 
     public static PipelineConfigurator<Object, Object> discoveryPipeline(Codec codec) {
->>>>>>> 93d63dbf
         switch (codec) {
             case Avro:
                 return new AvroPipelineConfigurator(DISCOVERY_PROTOCOL_MODEL_SET, DISCOVERY_SCHEMA_FILE, DISCOVERY_ENVELOPE_TYPE);
